import argparse
import chess
import model
import chess.uci
import json
import lichess
import logging
import multiprocessing
import queue
import os
import traceback
import yaml
import logging_pool
<<<<<<< HEAD
from conversation import Conversation, ChatLine
=======
>>>>>>> df300a1c

CONFIG = {}

def upgrade_account(li):
    if li.upgrade_to_bot_account() is None:
        return False

    print("Succesfully upgraded to Bot Account!")
    return True

def clear_finished_games(results):
    return [r for r in results if not r.ready()]

def start(li, user_profile, engine_path, weights=None, threads=None):
    # init
    username = user_profile.get("username")
    print("Welcome {}!".format(username))
    manager = multiprocessing.Manager()
    challenge_queue = manager.Queue(CONFIG["max_queued_challenges"])
    with logging_pool.LoggingPool(CONFIG['max_concurrent_games']+1) as pool:
        event_stream = li.get_event_stream()
        events = event_stream.iter_lines()
        results = []

        for evnt in events:
            if evnt:
                event = json.loads(evnt.decode('utf-8'))
                if event["type"] == "challenge":
                    chlng = model.Challenge(event["challenge"])

                    if can_accept_challenge(chlng):
                        try:
                            challenge_queue.put_nowait(chlng)
                            print("    Queue {}".format(chlng.show()))
                        except queue.Full:
                            print("    Decline {}".format(chlng.show()))
                            li.decline_challenge(chlng.id)

                    else:
                        print("    Decline {}".format(chlng.show()))
                        li.decline_challenge(chlng.id)

                if event["type"] == "gameStart":
                    game_id = event["game"]["id"]
<<<<<<< HEAD
                    r = pool.apply_async(play_game, [li, game_id, weights, threads, challenge_queue])
=======
                    r = pool.apply_async(play_game, [li, game_id, engine_path, weights, threads, challenge_queue])
>>>>>>> df300a1c
                    results.append(r)
            results = clear_finished_games(results)
            if len(results) < CONFIG["max_concurrent_games"]:
                accept_next_challenge(challenge_queue)


def accept_next_challenge(challenge_queue):
    try:
        chlng = challenge_queue.get_nowait()
        print("    Accept {}".format(chlng.show()))
        li.accept_challenge(chlng.id)
    except queue.Empty:
        print("    No challenge in the queue.")
        pass


<<<<<<< HEAD
def play_game(li, game_id, weights, threads, challenge_queue):
=======
def play_game(li, game_id, engine_path, weights, threads, challenge_queue):
>>>>>>> df300a1c
    username = li.get_profile()["username"]
    updates = li.get_game_stream(game_id).iter_lines()

    #Initial response of stream will be the full game info. Store it
    game = model.Game(json.loads(next(updates).decode('utf-8')), username, li.baseUrl)
    board = setup_board(game.state)
    engine, info_handler = setup_engine(engine_path, board, weights, threads)
    conversation = Conversation(game, engine, li)

    print("+++ {}".format(game.show()))

    board = play_first_move(game, engine, board, li)

<<<<<<< HEAD
    for binary_chunk in updates:
        upd = json.loads(binary_chunk.decode('utf-8')) if binary_chunk else None
        u_type = upd["type"] if upd else "ping"
        if u_type == "chatLine":
            conversation.react(ChatLine(upd))
        elif u_type == "gameState":
=======
    for update in updates:
        if update:
            upd = json.loads(update.decode('utf-8'))
>>>>>>> df300a1c
            moves = upd.get("moves").split()
            board = update_board(board, moves[-1])

            if is_engine_move(game.is_white, moves):
                engine.position(board)
                best_move, ponder = engine.go(
                    wtime=upd.get("wtime"),
                    btime=upd.get("btime"),
                    winc=upd.get("winc"),
                    binc=upd.get("binc")
                )
                li.make_move(game.id, best_move)

                # print(">>> {} {}".format(game.url(), best_move))
                # get_engine_stats(info_handler)

    print("--- {} Game over".format(game.url()))
    accept_next_challenge(challenge_queue)


def can_accept_challenge(chlng):
    return chlng.is_supported(CONFIG)


def play_first_move(game, engine, board, li):
    moves = game.state["moves"].split()
    if is_engine_move(game.is_white, moves):
        engine.position(board)
        # need to hardcode first movetime since Lichess has 30 sec limit.
        best_move, ponder = engine.go(movetime=2000)
        li.make_move(game.id, best_move)

    return board


def setup_board(state):
    board = chess.Board()
    moves = state["moves"].split()
    for move in moves:
        board = update_board(board, move)

    return board


def setup_engine(engine_path, board, weights=None, threads=None):
    # print("Loading Engine!")
    commands = [engine_path]
    if weights:
        commands.append("-w")
        commands.append(weights)
    if threads:
        commands.append("-t")
        commands.append(threads)

    if len(commands) > 1:
        engine = chess.uci.popen_engine(commands)
    else:
        engine = chess.uci.popen_engine(engine_path)

    engine.uci()
    engine.position(board)

    info_handler = chess.uci.InfoHandler()
    engine.info_handlers.append(info_handler)

    return engine, info_handler


def is_white_to_move(moves):
    return (len(moves) % 2) == 0


def is_engine_move(is_white, moves):
    is_w = (is_white and is_white_to_move(moves))
    is_b = (is_white is False and is_white_to_move(moves) is False)

    return (is_w or is_b)


def update_board(board, move):
    uci_move = chess.Move.from_uci(move)
    board.push(uci_move)
    return board


def get_engine_stats(handler):
    if "string" in handler.info:
        print("{}".format(handler.info["string"]))
    print("Depth: {}".format(handler.info["depth"]))
    print("nps: {}".format(handler.info["nps"]))
    print("Node: {}".format(handler.info["nodes"]))


def load_config():
    global CONFIG
    with open("./config.yml", 'r') as stream:
        CONFIG = yaml.load(stream)


if __name__ == "__main__":
    logger = logging.basicConfig(level=logging.INFO)
    parser = argparse.ArgumentParser(description='Play on Lichess with a bot')
    parser.add_argument('-u', action='store_true', help='Add this flag to upgrade your account to a bot account.')
    args = parser.parse_args()

    load_config()
    li = lichess.Lichess(CONFIG["token"], CONFIG["url"])

    user_profile = li.get_profile()
    is_bot = user_profile.get("title") == "BOT"

    if args.u is True and is_bot is False:
        is_bot = upgrade_account(li)

    if is_bot:
        cfg = CONFIG["engine"]
        engine_path = os.path.join(cfg["dir"], cfg["name"])
        weights_path = os.path.join(cfg["dir"], cfg["weights"]) if "weights" in cfg else None
        start(li, user_profile, engine_path, weights_path, cfg.get("threads"))
    else:
        print("{} is not a bot account. Please upgrade your it to a bot account!".format(user_profile["username"]))<|MERGE_RESOLUTION|>--- conflicted
+++ resolved
@@ -11,10 +11,7 @@
 import traceback
 import yaml
 import logging_pool
-<<<<<<< HEAD
 from conversation import Conversation, ChatLine
-=======
->>>>>>> df300a1c
 
 CONFIG = {}
 
@@ -59,11 +56,7 @@
 
                 if event["type"] == "gameStart":
                     game_id = event["game"]["id"]
-<<<<<<< HEAD
-                    r = pool.apply_async(play_game, [li, game_id, weights, threads, challenge_queue])
-=======
                     r = pool.apply_async(play_game, [li, game_id, engine_path, weights, threads, challenge_queue])
->>>>>>> df300a1c
                     results.append(r)
             results = clear_finished_games(results)
             if len(results) < CONFIG["max_concurrent_games"]:
@@ -80,11 +73,7 @@
         pass
 
 
-<<<<<<< HEAD
-def play_game(li, game_id, weights, threads, challenge_queue):
-=======
 def play_game(li, game_id, engine_path, weights, threads, challenge_queue):
->>>>>>> df300a1c
     username = li.get_profile()["username"]
     updates = li.get_game_stream(game_id).iter_lines()
 
@@ -98,18 +87,12 @@
 
     board = play_first_move(game, engine, board, li)
 
-<<<<<<< HEAD
     for binary_chunk in updates:
         upd = json.loads(binary_chunk.decode('utf-8')) if binary_chunk else None
         u_type = upd["type"] if upd else "ping"
         if u_type == "chatLine":
             conversation.react(ChatLine(upd))
         elif u_type == "gameState":
-=======
-    for update in updates:
-        if update:
-            upd = json.loads(update.decode('utf-8'))
->>>>>>> df300a1c
             moves = upd.get("moves").split()
             board = update_board(board, moves[-1])
 
